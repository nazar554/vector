---
last_modified_on: "2020-04-06"
delivery_guarantee: "best_effort"
component_title: "Elasticsearch"
description: "The Vector `elasticsearch` sink batches `log` events to Elasticsearch via the `_bulk` API endpoint."
event_types: ["log"]
function_category: "transmit"
issues_url: https://github.com/timberio/vector/issues?q=is%3Aopen+is%3Aissue+label%3A%22sink%3A+elasticsearch%22
operating_systems: ["Linux","MacOS","Windows"]
sidebar_label: "elasticsearch|[\"log\"]"
source_url: https://github.com/timberio/vector/tree/master/src/sinks/elasticsearch.rs
status: "prod-ready"
title: "Elasticsearch Sink"
unsupported_operating_systems: []
---

import Alert from '@site/src/components/Alert';
import Fields from '@site/src/components/Fields';
import Field from '@site/src/components/Field';
import SVG from 'react-inlinesvg';
import Tabs from '@theme/Tabs';
import TabItem from '@theme/TabItem';

The Vector `elasticsearch` sink
[batches](#buffers--batches) [`log`][docs.data-model.log] events to
[Elasticsearch][urls.elasticsearch] via the [`_bulk` API
endpoint][urls.elasticsearch_bulk].

<!--
     THIS FILE IS AUTOGENERATED!

     To make changes please edit the template located at:

     website/docs/reference/sinks/elasticsearch.md.erb
-->

## Warnings

<Alert icon={false} type="warning" classNames="list--warnings">

* [`compression`](#compression) - AWS hosted Elasticsearch is unable to use compression

</Alert>

## Configuration

<Tabs
  block={true}
  defaultValue="common"
  values={[{"label":"Common","value":"common"},{"label":"Advanced","value":"advanced"}]}>
<TabItem value="common">

```toml title="vector.toml"
[sinks.my_sink_id]
  type = "elasticsearch" # required
  inputs = ["my-source-id"] # required
  compression = "none" # optional, default
  healthcheck = true # optional, default
  host = "http://10.24.32.122:9000" # optional, no default
  index = "vector-%F" # optional, default
```

</TabItem>
<TabItem value="advanced">

```toml title="vector.toml"
[sinks.my_sink_id]
  # General
  type = "elasticsearch" # required
  inputs = ["my-source-id"] # required
  compression = "none" # optional, default
  doc_type = "_doc" # optional, default
  healthcheck = true # optional, default
  host = "http://10.24.32.122:9000" # optional, no default
  id_key = "id" # optional, no default
  index = "vector-%F" # optional, default

  # Auth
  auth.strategy = "aws" # required
  auth.password = "${ELASTICSEARCH_PASSWORD}" # required, required when strategy = "basic"
  auth.user = "${ELASTICSEARCH_USERNAME}" # required, required when strategy = "basic"

  # Batch
  batch.max_size = 10490000 # optional, default, bytes
  batch.timeout_secs = 1 # optional, default, seconds

  # Buffer
  buffer.type = "memory" # optional, default
  buffer.max_events = 500 # optional, default, events, relevant when type = "memory"
  buffer.max_size = 104900000 # required, bytes, required when type = "disk"
  buffer.when_full = "block" # optional, default

  # Encoding
  encoding.except_fields = ["timestamp", "message", "host"] # optional, no default
  encoding.only_fields = ["timestamp", "message", "host"] # optional, no default
  encoding.timestamp_format = "rfc3339" # optional, default

  # Headers
  headers.Authorization = "${ELASTICSEARCH_TOKEN}" # example
  headers.X-Powered-By = "Vector" # example

  # Query
  query.X-Powered-By = "Vector" # example

  # Request
  request.in_flight_limit = 5 # optional, default, requests
  request.rate_limit_duration_secs = 1 # optional, default, seconds
  request.rate_limit_num = 5 # optional, default
  request.retry_attempts = -1 # optional, default
  request.retry_initial_backoff_secs = 1 # optional, default, seconds
  request.retry_max_duration_secs = 10 # optional, default, seconds
  request.timeout_secs = 60 # optional, default, seconds

  # TLS
  tls.ca_path = "/path/to/certificate_authority.crt" # optional, no default
  tls.crt_path = "/path/to/host_certificate.crt" # optional, no default
  tls.key_pass = "${KEY_PASS_ENV_VAR}" # optional, no default
  tls.key_path = "/path/to/host_certificate.key" # optional, no default
  tls.verify_certificate = true # optional, default
  tls.verify_hostname = true # optional, default
```

</TabItem>
</Tabs>

<Fields filters={true}>
<Field
  common={false}
  defaultValue={null}
  enumValues={null}
  examples={[]}
  groups={[]}
  name={"auth"}
  path={null}
  relevantWhen={null}
  required={false}
  templateable={false}
  type={"table"}
  unit={null}
  warnings={[]}
  >

### auth

Options for the authentication strategy.



<Fields filters={false}>
<Field
  common={true}
  defaultValue={null}
  enumValues={{"aws":"Authentication strategy used for [AWS' hosted Elasticsearch service][urls.aws_elasticsearch].","basic":"The [basic authentication strategy][urls.basic_auth]."}}
  examples={["aws","basic"]}
  groups={[]}
  name={"strategy"}
  path={"auth"}
  relevantWhen={null}
  required={true}
  templateable={false}
  type={"string"}
  unit={null}
  warnings={[]}
  >

#### strategy

The authentication strategy to use.




</Field>
<Field
  common={true}
  defaultValue={null}
  enumValues={null}
  examples={["${ELASTICSEARCH_PASSWORD}","password"]}
  groups={[]}
  name={"password"}
  path={"auth"}
  relevantWhen={{"strategy":"basic"}}
  required={true}
  templateable={false}
  type={"string"}
  unit={null}
  warnings={[]}
  >

#### password

The basic authentication password.




</Field>
<Field
  common={true}
  defaultValue={null}
  enumValues={null}
  examples={["${ELASTICSEARCH_USERNAME}","username"]}
  groups={[]}
  name={"user"}
  path={"auth"}
  relevantWhen={{"strategy":"basic"}}
  required={true}
  templateable={false}
  type={"string"}
  unit={null}
  warnings={[]}
  >

#### user

The basic authentication user name.




</Field>
</Fields>

</Field>
<Field
  common={false}
  defaultValue={null}
  enumValues={null}
  examples={[]}
  groups={[]}
  name={"batch"}
  path={null}
  relevantWhen={null}
  required={false}
  templateable={false}
  type={"table"}
  unit={null}
  warnings={[]}
  >

### batch

Configures the sink batching behavior.



<Fields filters={false}>
<Field
  common={true}
  defaultValue={10490000}
  enumValues={null}
  examples={[10490000]}
  groups={[]}
  name={"max_size"}
  path={"batch"}
  relevantWhen={null}
  required={false}
  templateable={false}
  type={"int"}
  unit={"bytes"}
  warnings={[]}
  >

#### max_size

The maximum size of a batch, in bytes, before it is flushed.

 See [Buffers & Batches](#buffers--batches) for more info.


</Field>
<Field
  common={true}
  defaultValue={1}
  enumValues={null}
  examples={[1]}
  groups={[]}
  name={"timeout_secs"}
  path={"batch"}
  relevantWhen={null}
  required={false}
  templateable={false}
  type={"int"}
  unit={"seconds"}
  warnings={[]}
  >

#### timeout_secs

The maximum age of a batch before it is flushed.

 See [Buffers & Batches](#buffers--batches) for more info.


</Field>
</Fields>

</Field>
<Field
  common={false}
  defaultValue={null}
  enumValues={null}
  examples={[]}
  groups={[]}
  name={"buffer"}
  path={null}
  relevantWhen={null}
  required={false}
  templateable={false}
  type={"table"}
  unit={null}
  warnings={[]}
  >

### buffer

Configures the sink specific buffer behavior.



<Fields filters={false}>
<Field
  common={true}
  defaultValue={"memory"}
  enumValues={{"memory":"Stores the sink's buffer in memory. This is more performant, but less durable. Data will be lost if Vector is restarted forcefully.","disk":"Stores the sink's buffer on disk. This is less performant, but durable. Data will not be lost between restarts."}}
  examples={["memory","disk"]}
  groups={[]}
  name={"type"}
  path={"buffer"}
  relevantWhen={null}
  required={false}
  templateable={false}
  type={"string"}
  unit={null}
  warnings={[]}
  >

#### type

The buffer's type and storage mechanism.




</Field>
<Field
  common={true}
  defaultValue={500}
  enumValues={null}
  examples={[500]}
  groups={[]}
  name={"max_events"}
  path={"buffer"}
  relevantWhen={{"type":"memory"}}
  required={false}
  templateable={false}
  type={"int"}
  unit={"events"}
  warnings={[]}
  >

#### max_events

The maximum number of [events][docs.data-model] allowed in the buffer.




</Field>
<Field
  common={false}
  defaultValue={null}
  enumValues={null}
  examples={[104900000]}
  groups={[]}
  name={"max_size"}
  path={"buffer"}
  relevantWhen={{"type":"disk"}}
  required={true}
  templateable={false}
  type={"int"}
  unit={"bytes"}
  warnings={[]}
  >

#### max_size

The maximum size of the buffer on the disk.

 See [Buffers & Batches](#buffers--batches) for more info.


</Field>
<Field
  common={false}
  defaultValue={"block"}
  enumValues={{"block":"Applies back pressure when the buffer is full. This prevents data loss, but will cause data to pile up on the edge.","drop_newest":"Drops new data as it's received. This data is lost. This should be used when performance is the highest priority."}}
  examples={["block","drop_newest"]}
  groups={[]}
  name={"when_full"}
  path={"buffer"}
  relevantWhen={null}
  required={false}
  templateable={false}
  type={"string"}
  unit={null}
  warnings={[]}
  >

#### when_full

The behavior when the buffer becomes full.




</Field>
</Fields>

</Field>
<Field
<<<<<<< HEAD
=======
  common={true}
  defaultValue={"none"}
  enumValues={{"gzip":"GZIP compression","none":"No compression"}}
  examples={["gzip","none"]}
  groups={[]}
  name={"compression"}
  path={null}
  relevantWhen={null}
  required={false}
  templateable={false}
  type={"string"}
  unit={null}
  warnings={[{"visibility_level":"component","text":"AWS hosted Elasticsearch is unable to use compression","option_name":"compression"}]}
  >

### compression

The compression mechanism to use.




</Field>
<Field
  common={false}
  defaultValue={"_doc"}
  enumValues={null}
  examples={["_doc"]}
  groups={[]}
  name={"doc_type"}
  path={null}
  relevantWhen={null}
  required={false}
  templateable={false}
  type={"string"}
  unit={null}
  warnings={[]}
  >

### doc_type

The [`doc_type`](#doc_type) for your index data. This is only relevant for Elasticsearch <=
6.X. If you are using >= 7.0 you do not need to set this option since
Elasticsearch has removed it.




</Field>
<Field
>>>>>>> 4594dfbc
  common={false}
  defaultValue={null}
  enumValues={null}
  examples={[]}
  groups={[]}
  name={"encoding"}
  path={null}
  relevantWhen={null}
  required={false}
  templateable={false}
  type={"table"}
  unit={null}
  warnings={[]}
  >

### encoding

Configures the encoding specific sink behavior.



<Fields filters={false}>
<Field
  common={false}
  defaultValue={null}
  enumValues={null}
  examples={[["timestamp","message","host"]]}
  groups={[]}
  name={"except_fields"}
  path={"encoding"}
  relevantWhen={null}
  required={false}
  templateable={false}
  type={"[string]"}
  unit={null}
  warnings={[]}
  >

#### except_fields

Prevent the sink from encoding the specified labels.




</Field>
<Field
  common={false}
  defaultValue={null}
  enumValues={null}
  examples={[["timestamp","message","host"]]}
  groups={[]}
  name={"only_fields"}
  path={"encoding"}
  relevantWhen={null}
  required={false}
  templateable={false}
  type={"[string]"}
  unit={null}
  warnings={[]}
  >

#### only_fields

Limit the sink to only encoding the specified labels.




</Field>
<Field
  common={false}
  defaultValue={"rfc3339"}
  enumValues={{"rfc3339":"Format as an RFC3339 string","unix":"Format as a unix timestamp, can be parsed as a Clickhouse DateTime"}}
  examples={["rfc3339","unix"]}
  groups={[]}
  name={"timestamp_format"}
  path={"encoding"}
  relevantWhen={null}
  required={false}
  templateable={false}
  type={"string"}
  unit={null}
  warnings={[]}
  >

#### timestamp_format

How to format event timestamps.




</Field>
</Fields>

</Field>
<Field
  common={true}
  defaultValue={"none"}
  enumValues={{"gzip":"GZIP compression","none":"No compression"}}
  examples={["gzip","none"]}
  groups={[]}
  name={"compression"}
  path={null}
  relevantWhen={null}
  required={false}
  templateable={false}
  type={"string"}
  unit={null}
  warnings={["AWS hosted Elasticsearch is unable to use compression"]}
  >

### compression

The compression mechanism to use.




</Field>
<Field
  common={false}
  defaultValue={"_doc"}
  enumValues={null}
  examples={["_doc"]}
  groups={[]}
  name={"doc_type"}
  path={null}
  relevantWhen={null}
  required={false}
  templateable={false}
  type={"string"}
  unit={null}
  warnings={[]}
  >

### doc_type

The [`doc_type`](#doc_type) for your index data. This is only relevant for Elasticsearch <=
6.X. If you are using >= 7.0 you do not need to set this option since
Elasticsearch has removed it.




</Field>
<Field
  common={true}
  defaultValue={true}
  enumValues={null}
  examples={[true,false]}
  groups={[]}
  name={"healthcheck"}
  path={null}
  relevantWhen={null}
  required={false}
  templateable={false}
  type={"bool"}
  unit={null}
  warnings={[]}
  >

### healthcheck

Enables/disables the sink healthcheck upon start.

 See [Health Checks](#health-checks) for more info.


</Field>
<Field
  common={true}
  defaultValue={null}
  enumValues={null}
  examples={["http://10.24.32.122:9000"]}
  groups={[]}
  name={"host"}
  path={null}
  relevantWhen={null}
  required={false}
  templateable={false}
  type={"string"}
  unit={null}
  warnings={[]}
  >

### host

The host of your Elasticsearch cluster. This should be the full URL as shown in
the example.




</Field>
<Field
  common={false}
  defaultValue={null}
  enumValues={null}
  examples={["id","_id"]}
  groups={[]}
  name={"id_key"}
  path={null}
  relevantWhen={null}
  required={false}
  templateable={false}
  type={"string"}
  unit={null}
  warnings={[]}
  >

### id_key

The name of the event key that should map to Elasticsearch's [`_id`
field][urls.elasticsearch_id_field]. By default, Vector does not set the `_id`
field, which allows Elasticsearch to set this automatically. You should think
carefully about setting your own Elasticsearch IDs, since this can [hinder
perofrmance][urls.elasticsearch_id_performance].




</Field>
<Field
  common={true}
  defaultValue={"vector-%F"}
  enumValues={null}
  examples={["application-{{ application_id }}-%Y-%m-%d","vector-%Y-%m-%d"]}
  groups={[]}
  name={"index"}
  path={null}
  relevantWhen={null}
  required={false}
  templateable={true}
  type={"string"}
  unit={null}
  warnings={[]}
  >

### index

Index name to write events to.

 See [Document Conflicts](#document-conflicts) and [Template Syntax](#template-syntax) for more info.


</Field>
<Field
  common={false}
  defaultValue={null}
  enumValues={null}
  examples={[]}
  groups={[]}
  name={"headers"}
  path={null}
  relevantWhen={null}
  required={false}
  templateable={false}
  type={"table"}
  unit={null}
  warnings={[]}
  >

### headers

Options for custom headers.



<Fields filters={false}>
<Field
  common={true}
  defaultValue={null}
  enumValues={null}
  examples={[{"Authorization":"${ELASTICSEARCH_TOKEN}"},{"X-Powered-By":"Vector"}]}
  groups={[]}
  name={"`[header-name]`"}
  path={"headers"}
  relevantWhen={null}
  required={true}
  templateable={false}
  type={"string"}
  unit={null}
  warnings={[]}
  >

#### `[header-name]`

A custom header to be added to each outgoing Elasticsearch request.




</Field>
</Fields>

</Field>
<Field
  common={false}
  defaultValue={null}
  enumValues={null}
  examples={[]}
  groups={[]}
  name={"query"}
  path={null}
  relevantWhen={null}
  required={false}
  templateable={false}
  type={"table"}
  unit={null}
  warnings={[]}
  >

### query

Custom parameters to Elasticsearch query string.



<Fields filters={false}>
<Field
  common={true}
  defaultValue={null}
  enumValues={null}
  examples={[{"X-Powered-By":"Vector"}]}
  groups={[]}
  name={"`[parameter-name]`"}
  path={"query"}
  relevantWhen={null}
  required={true}
  templateable={false}
  type={"string"}
  unit={null}
  warnings={[]}
  >

#### `[parameter-name]`

A custom parameter to be added to each Elasticsearch request.




</Field>
</Fields>

</Field>
<Field
  common={false}
  defaultValue={null}
  enumValues={null}
  examples={[]}
  groups={[]}
  name={"request"}
  path={null}
  relevantWhen={null}
  required={false}
  templateable={false}
  type={"table"}
  unit={null}
  warnings={[]}
  >

### request

Configures the sink request behavior.



<Fields filters={false}>
<Field
  common={true}
  defaultValue={5}
  enumValues={null}
  examples={[5]}
  groups={[]}
  name={"in_flight_limit"}
  path={"request"}
  relevantWhen={null}
  required={false}
  templateable={false}
  type={"int"}
  unit={"requests"}
  warnings={[]}
  >

#### in_flight_limit

The maximum number of in-flight requests allowed at any given time.

 See [Rate Limits](#rate-limits) for more info.


</Field>
<Field
  common={true}
  defaultValue={1}
  enumValues={null}
  examples={[1]}
  groups={[]}
  name={"rate_limit_duration_secs"}
  path={"request"}
  relevantWhen={null}
  required={false}
  templateable={false}
  type={"int"}
  unit={"seconds"}
  warnings={[]}
  >

#### rate_limit_duration_secs

The time window, in seconds, used for the [`rate_limit_num`](#rate_limit_num) option.

 See [Rate Limits](#rate-limits) for more info.


</Field>
<Field
  common={true}
  defaultValue={5}
  enumValues={null}
  examples={[5]}
  groups={[]}
  name={"rate_limit_num"}
  path={"request"}
  relevantWhen={null}
  required={false}
  templateable={false}
  type={"int"}
  unit={null}
  warnings={[]}
  >

#### rate_limit_num

The maximum number of requests allowed within the [`rate_limit_duration_secs`](#rate_limit_duration_secs)
time window.

 See [Rate Limits](#rate-limits) for more info.


</Field>
<Field
  common={false}
  defaultValue={-1}
  enumValues={null}
  examples={[-1]}
  groups={[]}
  name={"retry_attempts"}
  path={"request"}
  relevantWhen={null}
  required={false}
  templateable={false}
  type={"int"}
  unit={null}
  warnings={[]}
  >

#### retry_attempts

The maximum number of retries to make for failed requests.

 See [Retry Policy](#retry-policy) for more info.


</Field>
<Field
  common={false}
  defaultValue={1}
  enumValues={null}
  examples={[1]}
  groups={[]}
  name={"retry_initial_backoff_secs"}
  path={"request"}
  relevantWhen={null}
  required={false}
  templateable={false}
  type={"int"}
  unit={"seconds"}
  warnings={[]}
  >

#### retry_initial_backoff_secs

The amount of time to wait before attempting the first retry for a failed
request. Once, the first retry has failed the fibonacci sequence will be used
to select future backoffs.




</Field>
<Field
  common={false}
  defaultValue={10}
  enumValues={null}
  examples={[10]}
  groups={[]}
  name={"retry_max_duration_secs"}
  path={"request"}
  relevantWhen={null}
  required={false}
  templateable={false}
  type={"int"}
  unit={"seconds"}
  warnings={[]}
  >

#### retry_max_duration_secs

The maximum amount of time, in seconds, to wait between retries.




</Field>
<Field
  common={true}
  defaultValue={60}
  enumValues={null}
  examples={[60]}
  groups={[]}
  name={"timeout_secs"}
  path={"request"}
  relevantWhen={null}
  required={false}
  templateable={false}
  type={"int"}
  unit={"seconds"}
  warnings={[]}
  >

#### timeout_secs

The maximum time a request can take before being aborted. It is highly
recommended that you do not lower value below the service's internal timeout,
as this could create orphaned requests, pile on retries, and result in
duplicate data downstream.

 See [Buffers & Batches](#buffers--batches) for more info.


</Field>
</Fields>

</Field>
<Field
  common={false}
  defaultValue={null}
  enumValues={null}
  examples={[]}
  groups={[]}
  name={"tls"}
  path={null}
  relevantWhen={null}
  required={false}
  templateable={false}
  type={"table"}
  unit={null}
  warnings={[]}
  >

### tls

Configures the TLS options for connections from this sink.



<Fields filters={false}>
<Field
  common={false}
  defaultValue={null}
  enumValues={null}
  examples={["/path/to/certificate_authority.crt"]}
  groups={[]}
  name={"ca_path"}
  path={"tls"}
  relevantWhen={null}
  required={false}
  templateable={false}
  type={"string"}
  unit={null}
  warnings={[]}
  >

#### ca_path

Absolute path to an additional CA certificate file, in DER or PEM format
(X.509).




</Field>
<Field
  common={true}
  defaultValue={null}
  enumValues={null}
  examples={["/path/to/host_certificate.crt"]}
  groups={[]}
  name={"crt_path"}
  path={"tls"}
  relevantWhen={null}
  required={false}
  templateable={false}
  type={"string"}
  unit={null}
  warnings={[]}
  >

#### crt_path

Absolute path to a certificate file used to identify this connection, in DER or
PEM format (X.509) or PKCS#12. If this is set and is not a PKCS#12 archive,
`key_path` must also be set.




</Field>
<Field
  common={false}
  defaultValue={null}
  enumValues={null}
  examples={["${KEY_PASS_ENV_VAR}","PassWord1"]}
  groups={[]}
  name={"key_pass"}
  path={"tls"}
  relevantWhen={null}
  required={false}
  templateable={false}
  type={"string"}
  unit={null}
  warnings={[]}
  >

#### key_pass

Pass phrase used to unlock the encrypted key file. This has no effect unless
`key_path` is set.




</Field>
<Field
  common={true}
  defaultValue={null}
  enumValues={null}
  examples={["/path/to/host_certificate.key"]}
  groups={[]}
  name={"key_path"}
  path={"tls"}
  relevantWhen={null}
  required={false}
  templateable={false}
  type={"string"}
  unit={null}
  warnings={[]}
  >

#### key_path

Absolute path to a certificate key file used to identify this connection, in
DER or PEM format (PKCS#8). If this is set, [`crt_path`](#crt_path) must also be set.




</Field>
<Field
  common={false}
  defaultValue={true}
  enumValues={null}
  examples={[true,false]}
  groups={[]}
  name={"verify_certificate"}
  path={"tls"}
  relevantWhen={null}
  required={false}
  templateable={false}
  type={"bool"}
  unit={null}
  warnings={[{"visibility_level":"option","text":"Setting this to `false` means the certificate will be loaded and checked for validity, but the handshake will not attempt to verify the certificate. Do NOT set this to `false` unless you understand the risks of not verifying the remote certificate.","option_name":"verify_certificate"}]}
  >

#### verify_certificate

If `true` (the default), Vector will validate the TLS certificate of the remote
host.




</Field>
<Field
  common={false}
  defaultValue={true}
  enumValues={null}
  examples={[true,false]}
  groups={[]}
  name={"verify_hostname"}
  path={"tls"}
  relevantWhen={null}
  required={false}
  templateable={false}
  type={"bool"}
  unit={null}
  warnings={[]}
  >

#### verify_hostname

If `true` (the default), Vector will validate the configured remote host name
against the remote host's TLS certificate. Do NOT set this to `false` unless
you understand the risks of not verifying the remote hostname.




</Field>
</Fields>

</Field>
</Fields>

## Env Vars

<Fields filters={true}>
<Field
  common={false}
  defaultValue={null}
  enumValues={null}
  examples={["AKIAIOSFODNN7EXAMPLE"]}
  groups={[]}
  name={"AWS_ACCESS_KEY_ID"}
  path={null}
  relevantWhen={null}
  required={false}
  templateable={false}
  type={"string"}
  unit={null}
  warnings={[]}
  >

### AWS_ACCESS_KEY_ID

Used for AWS authentication when communicating with AWS services. See relevant
[AWS components][pages.aws_components] for more info.

 See [AWS Authentication](#aws-authentication) for more info.


</Field>
<Field
  common={false}
  defaultValue={null}
  enumValues={null}
  examples={["wJalrXUtnFEMI/K7MDENG/FD2F4GJ"]}
  groups={[]}
  name={"AWS_SECRET_ACCESS_KEY"}
  path={null}
  relevantWhen={null}
  required={false}
  templateable={false}
  type={"string"}
  unit={null}
  warnings={[]}
  >

### AWS_SECRET_ACCESS_KEY

Used for AWS authentication when communicating with AWS services. See relevant
[AWS components][pages.aws_components] for more info.

 See [AWS Authentication](#aws-authentication) for more info.


</Field>
</Fields>


## Examples

```http
POST <host>/_bulk HTTP/1.1
Host: <host>
Content-Type: application/x-ndjson
Content-Length: <byte_size>

{ "index" : { "_index" : "<index>" } }
<json_encoded_log>
{ "index" : { "_index" : "<index>" } }
<json_encoded_log>
{ "index" : { "_index" : "<index>" } }
<json_encoded_log>
```

## How It Works

### AWS Authentication

Vector checks for AWS credentials in the following order:

1. Environment variables `AWS_ACCESS_KEY_ID` and `AWS_SECRET_ACCESS_KEY`.
2. The [`credential_process` command][urls.aws_credential_process] in the AWS config file. (usually located at `~/.aws/config`)
3. The [AWS credentials file][urls.aws_credentials_file]. (usually located at `~/.aws/credentials`)
4. The [IAM instance profile][urls.iam_instance_profile]. (will only work if running on an EC2 instance with an instance profile/role)

If credentials are not found the [healtcheck](#healthchecks) will fail and an
error will be [logged][docs.monitoring#logs].

#### Obtaining an access key

In general, we recommend using instance profiles/roles whenever possible. In
cases where this is not possible you can generate an AWS access key for any user
within your AWS account. AWS provides a [detailed guide][urls.aws_access_keys] on
how to do this.

### Buffers & Batches

<SVG src="/img/buffers-and-batches-serial.svg" />

The `elasticsearch` sink buffers & batches data as
shown in the diagram above. You'll notice that Vector treats these concepts
differently, instead of treating them as global concepts, Vector treats them
as sink specific concepts. This isolates sinks, ensuring services disruptions
are contained and [delivery guarantees][docs.guarantees] are honored.

*Batches* are flushed when 1 of 2 conditions are met:

1. The batch age meets or exceeds the configured [`timeout_secs`](#timeout_secs).
2. The batch size meets or exceeds the configured [`max_size`](#max_size).

*Buffers* are controlled via the [`buffer.*`](#buffer) options.

### Document Conflicts

Vector [batches](#buffers--batches) data flushes it to Elasticsearch's
[`_bulk` API endpoint][urls.elasticsearch_bulk]. All events are inserted
via the [`index`](#index) action. Which, in the case of an conflict (document with the
same [`id`](#id)), will add or _replace_ the document as necessary.



### Environment Variables

Environment variables are supported through all of Vector's configuration.
Simply add `${MY_ENV_VAR}` in your Vector configuration file and the variable
will be replaced before being evaluated.

You can learn more in the
[Environment Variables][docs.configuration#environment-variables] section.

### Health Checks

Health checks ensure that the downstream service is accessible and ready to
accept data. This check is performed upon sink initialization.
If the health check fails an error will be logged and Vector will proceed to
start.

#### Require Health Checks

If you'd like to exit immediately upon a health check failure, you can
pass the `--require-healthy` flag:

```bash
vector --config /etc/vector/vector.toml --require-healthy
```

#### Disable Health Checks

If you'd like to disable health checks for this sink you can set the
`healthcheck` option to `false`.

### Rate Limits

Vector offers a few levers to control the rate and volume of requests to the
downstream service. Start with the [`rate_limit_duration_secs`](#rate_limit_duration_secs) and
`rate_limit_num` options to ensure Vector does not exceed the specified
number of requests in the specified window. You can further control the pace at
which this window is saturated with the [`in_flight_limit`](#in_flight_limit) option, which
will guarantee no more than the specified number of requests are in-flight at
any given time.

Please note, Vector's defaults are carefully chosen and it should be rare that
you need to adjust these. If you found a good reason to do so please share it
with the Vector team by [opening an issue][urls.new_elasticsearch_sink_issue].

### Retry Policy

Vector will retry failed requests (status == `429`, >= `500`, and != `501`).
Other responses will _not_ be retried. You can control the number of retry
attempts and backoff rate with the [`retry_attempts`](#retry_attempts) and
`retry_backoff_secs` options.

### TLS

Vector uses [Openssl][urls.openssl] for TLS protocols for it's battle-tested
and reliable security. You can enable and adjust TLS behavior via the `tls.*`
options.

### Template Syntax

The [`index`](#index) options
support [Vector's template syntax][docs.reference.templating], enabling dynamic
values derived from the event's data. This syntax accepts
[strptime specifiers][urls.strptime_specifiers] as well as the
`{{ field_name }}` syntax for accessing event fields. For example:

```toml title="vector.toml"
[sinks.my_elasticsearch_sink_id]
  # ...
  index = "application-{{ application_id }}-%Y-%m-%d"
  index = "vector-%Y-%m-%d"
  # ...
```

You can learn more about the complete syntax in the
[templating reference][docs.reference.templating].


[docs.configuration#environment-variables]: /docs/setup/configuration/#environment-variables
[docs.data-model.log]: /docs/about/data-model/log/
[docs.data-model]: /docs/about/data-model/
[docs.guarantees]: /docs/about/guarantees/
[docs.monitoring#logs]: /docs/administration/monitoring/#logs
[docs.reference.templating]: /docs/reference/templating/
[pages.aws_components]: /components?providers%5B%5D=aws/
[urls.aws_access_keys]: https://docs.aws.amazon.com/IAM/latest/UserGuide/id_credentials_access-keys.html
[urls.aws_credential_process]: https://docs.aws.amazon.com/cli/latest/userguide/cli-configure-sourcing-external.html
[urls.aws_credentials_file]: https://docs.aws.amazon.com/cli/latest/userguide/cli-configure-files.html
[urls.aws_elasticsearch]: https://aws.amazon.com/elasticsearch-service/
[urls.basic_auth]: https://en.wikipedia.org/wiki/Basic_access_authentication
[urls.elasticsearch]: https://www.elastic.co/products/elasticsearch
[urls.elasticsearch_bulk]: https://www.elastic.co/guide/en/elasticsearch/reference/current/docs-bulk.html
[urls.elasticsearch_id_field]: https://www.elastic.co/guide/en/elasticsearch/reference/current/mapping-id-field.html
[urls.elasticsearch_id_performance]: https://www.elastic.co/guide/en/elasticsearch/reference/master/tune-for-indexing-speed.html#_use_auto_generated_ids
[urls.iam_instance_profile]: https://docs.aws.amazon.com/IAM/latest/UserGuide/id_roles_use_switch-role-ec2_instance-profiles.html
[urls.new_elasticsearch_sink_issue]: https://github.com/timberio/vector/issues/new?labels=sink%3A+elasticsearch
[urls.openssl]: https://www.openssl.org/
[urls.strptime_specifiers]: https://docs.rs/chrono/0.4.11/chrono/format/strftime/index.html#specifiers<|MERGE_RESOLUTION|>--- conflicted
+++ resolved
@@ -419,8 +419,104 @@
 
 </Field>
 <Field
-<<<<<<< HEAD
-=======
+  common={false}
+  defaultValue={null}
+  enumValues={null}
+  examples={[]}
+  groups={[]}
+  name={"encoding"}
+  path={null}
+  relevantWhen={null}
+  required={false}
+  templateable={false}
+  type={"table"}
+  unit={null}
+  warnings={[]}
+  >
+
+### encoding
+
+Configures the encoding specific sink behavior.
+
+
+
+<Fields filters={false}>
+<Field
+  common={false}
+  defaultValue={null}
+  enumValues={null}
+  examples={[["timestamp","message","host"]]}
+  groups={[]}
+  name={"except_fields"}
+  path={"encoding"}
+  relevantWhen={null}
+  required={false}
+  templateable={false}
+  type={"[string]"}
+  unit={null}
+  warnings={[]}
+  >
+
+#### except_fields
+
+Prevent the sink from encoding the specified labels.
+
+
+
+
+</Field>
+<Field
+  common={false}
+  defaultValue={null}
+  enumValues={null}
+  examples={[["timestamp","message","host"]]}
+  groups={[]}
+  name={"only_fields"}
+  path={"encoding"}
+  relevantWhen={null}
+  required={false}
+  templateable={false}
+  type={"[string]"}
+  unit={null}
+  warnings={[]}
+  >
+
+#### only_fields
+
+Limit the sink to only encoding the specified labels.
+
+
+
+
+</Field>
+<Field
+  common={false}
+  defaultValue={"rfc3339"}
+  enumValues={{"rfc3339":"Format as an RFC3339 string","unix":"Format as a unix timestamp, can be parsed as a Clickhouse DateTime"}}
+  examples={["rfc3339","unix"]}
+  groups={[]}
+  name={"timestamp_format"}
+  path={"encoding"}
+  relevantWhen={null}
+  required={false}
+  templateable={false}
+  type={"string"}
+  unit={null}
+  warnings={[]}
+  >
+
+#### timestamp_format
+
+How to format event timestamps.
+
+
+
+
+</Field>
+</Fields>
+
+</Field>
+<Field
   common={true}
   defaultValue={"none"}
   enumValues={{"gzip":"GZIP compression","none":"No compression"}}
@@ -434,155 +530,6 @@
   type={"string"}
   unit={null}
   warnings={[{"visibility_level":"component","text":"AWS hosted Elasticsearch is unable to use compression","option_name":"compression"}]}
-  >
-
-### compression
-
-The compression mechanism to use.
-
-
-
-
-</Field>
-<Field
-  common={false}
-  defaultValue={"_doc"}
-  enumValues={null}
-  examples={["_doc"]}
-  groups={[]}
-  name={"doc_type"}
-  path={null}
-  relevantWhen={null}
-  required={false}
-  templateable={false}
-  type={"string"}
-  unit={null}
-  warnings={[]}
-  >
-
-### doc_type
-
-The [`doc_type`](#doc_type) for your index data. This is only relevant for Elasticsearch <=
-6.X. If you are using >= 7.0 you do not need to set this option since
-Elasticsearch has removed it.
-
-
-
-
-</Field>
-<Field
->>>>>>> 4594dfbc
-  common={false}
-  defaultValue={null}
-  enumValues={null}
-  examples={[]}
-  groups={[]}
-  name={"encoding"}
-  path={null}
-  relevantWhen={null}
-  required={false}
-  templateable={false}
-  type={"table"}
-  unit={null}
-  warnings={[]}
-  >
-
-### encoding
-
-Configures the encoding specific sink behavior.
-
-
-
-<Fields filters={false}>
-<Field
-  common={false}
-  defaultValue={null}
-  enumValues={null}
-  examples={[["timestamp","message","host"]]}
-  groups={[]}
-  name={"except_fields"}
-  path={"encoding"}
-  relevantWhen={null}
-  required={false}
-  templateable={false}
-  type={"[string]"}
-  unit={null}
-  warnings={[]}
-  >
-
-#### except_fields
-
-Prevent the sink from encoding the specified labels.
-
-
-
-
-</Field>
-<Field
-  common={false}
-  defaultValue={null}
-  enumValues={null}
-  examples={[["timestamp","message","host"]]}
-  groups={[]}
-  name={"only_fields"}
-  path={"encoding"}
-  relevantWhen={null}
-  required={false}
-  templateable={false}
-  type={"[string]"}
-  unit={null}
-  warnings={[]}
-  >
-
-#### only_fields
-
-Limit the sink to only encoding the specified labels.
-
-
-
-
-</Field>
-<Field
-  common={false}
-  defaultValue={"rfc3339"}
-  enumValues={{"rfc3339":"Format as an RFC3339 string","unix":"Format as a unix timestamp, can be parsed as a Clickhouse DateTime"}}
-  examples={["rfc3339","unix"]}
-  groups={[]}
-  name={"timestamp_format"}
-  path={"encoding"}
-  relevantWhen={null}
-  required={false}
-  templateable={false}
-  type={"string"}
-  unit={null}
-  warnings={[]}
-  >
-
-#### timestamp_format
-
-How to format event timestamps.
-
-
-
-
-</Field>
-</Fields>
-
-</Field>
-<Field
-  common={true}
-  defaultValue={"none"}
-  enumValues={{"gzip":"GZIP compression","none":"No compression"}}
-  examples={["gzip","none"]}
-  groups={[]}
-  name={"compression"}
-  path={null}
-  relevantWhen={null}
-  required={false}
-  templateable={false}
-  type={"string"}
-  unit={null}
-  warnings={["AWS hosted Elasticsearch is unable to use compression"]}
   >
 
 ### compression
