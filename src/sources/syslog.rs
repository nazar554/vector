use super::util::{SocketListenAddr, TcpSource};
#[cfg(unix)]
use crate::sources::util::build_unix_source;
use crate::{
    event::{self, Atom, Event, Value},
    topology::config::{DataType, GlobalOptions, SourceConfig, SourceDescription},
};

use bytes::Bytes;
use chrono::{Datelike, Utc};
use derive_is_enum_variant::is_enum_variant;
use futures::{future, sync::mpsc, Future, Sink, Stream};
use serde::{Deserialize, Serialize};
#[cfg(unix)]
use std::path::PathBuf;
<<<<<<< HEAD
use std::{collections::HashMap, net::SocketAddr};
use syslog_rfc5424::{self, message::ProcId::*, SyslogMessage};
=======
use syslog_loose::{self, IncompleteDate, Message, ProcId, Protocol};
>>>>>>> 93f43cab
use tokio::{
    self,
    codec::{BytesCodec, LinesCodec},
    net::{UdpFramed, UdpSocket},
};
use tracing::field;

#[derive(Deserialize, Serialize, Debug)]
// TODO: add back when serde-rs/serde#1358 is addressed
// #[serde(deny_unknown_fields)]
pub struct SyslogConfig {
    #[serde(flatten)]
    pub mode: Mode,
    #[serde(default = "default_max_length")]
    pub max_length: usize,
    pub host_key: Option<String>,
}

#[derive(Deserialize, Serialize, Debug, Clone, is_enum_variant)]
#[serde(tag = "mode", rename_all = "snake_case")]
pub enum Mode {
    Tcp {
        address: SocketListenAddr,
    },
    Udp {
        address: SocketAddr,
    },
    #[cfg(unix)]
    Unix {
        path: PathBuf,
    },
}

fn default_max_length() -> usize {
    bytesize::kib(100u64) as usize
}

impl SyslogConfig {
    pub fn new(mode: Mode) -> Self {
        Self {
            mode,
            host_key: None,
            max_length: default_max_length(),
        }
    }
}

inventory::submit! {
    SourceDescription::new_without_default::<SyslogConfig>("syslog")
}

#[typetag::serde(name = "syslog")]
impl SourceConfig for SyslogConfig {
    fn build(
        &self,
        _name: &str,
        _globals: &GlobalOptions,
        out: mpsc::Sender<Event>,
    ) -> crate::Result<super::Source> {
        let host_key = self.host_key.clone().unwrap_or(event::HOST.to_string());

        match self.mode.clone() {
            Mode::Tcp { address } => {
                let source = SyslogTcpSource {
                    max_length: self.max_length,
                    host_key,
                };
                let shutdown_secs = 30;
                source.run(address, shutdown_secs, out)
            }
            Mode::Udp { address } => Ok(udp(address, self.max_length, host_key, out)),
            #[cfg(unix)]
            Mode::Unix { path } => Ok(build_unix_source(
                path,
                self.max_length,
                host_key,
                out,
                event_from_str,
            )),
        }
    }

    fn output_type(&self) -> DataType {
        DataType::Log
    }

    fn source_type(&self) -> &'static str {
        "syslog"
    }
}

#[derive(Debug, Clone)]
struct SyslogTcpSource {
    max_length: usize,
    host_key: String,
}

impl TcpSource for SyslogTcpSource {
    type Decoder = LinesCodec;

    fn decoder(&self) -> Self::Decoder {
        LinesCodec::new_with_max_length(self.max_length)
    }

    fn build_event(&self, frame: String, host: Option<Bytes>) -> Option<Event> {
        event_from_str(&self.host_key, host, &frame).map(|event| {
            trace!(
                message = "Received one event.",
                event = field::debug(&event)
            );

            event
        })
    }
}

pub fn udp(
    addr: SocketAddr,
    _max_length: usize,
    host_key: String,
    out: mpsc::Sender<Event>,
) -> super::Source {
    let out = out.sink_map_err(|e| error!("error sending line: {:?}", e));

    Box::new(
        future::lazy(move || {
            let socket = UdpSocket::bind(&addr).expect("failed to bind to udp listener socket");

            info!(
                message = "listening.",
                addr = &field::display(addr),
                r#type = "udp"
            );

            future::ok(socket)
        })
        .and_then(move |socket| {
            let host_key = host_key.clone();

            let lines_in = UdpFramed::new(socket, BytesCodec::new())
                .filter_map(move |(bytes, received_from)| {
                    let host_key = host_key.clone();
                    let received_from = received_from.to_string().into();

                    std::str::from_utf8(&bytes)
                        .ok()
                        .and_then(|s| event_from_str(&host_key, Some(received_from), s))
                })
                .map_err(|e| error!("error reading line: {:?}", e));

            lines_in.forward(out).map(|_| info!("finished sending"))
        }),
    )
}

/// Function used to resolve the year for syslog messages that don't include the year.
/// If the current month is January, and the syslog message is for December, it will take the previous year.
/// Otherwise, take the current year.
fn resolve_year((month, _date, _hour, _min, _sec): IncompleteDate) -> i32 {
    let now = Utc::now();
    if now.month() == 1 && month == 12 {
        now.year() - 1
    } else {
        now.year()
    }
}

/**
* Function to pass to build_unix_source, specific to the Unix mode of the syslog source.
* Handles the logic of parsing and decoding the syslog message format.
**/
// TODO: many more cases to handle:
// octet framing (i.e. num bytes as ascii string prefix) with and without delimiters
// null byte delimiter in place of newline
fn event_from_str(host_key: &str, default_host: Option<Bytes>, line: &str) -> Option<Event> {
    trace!(
        message = "Received line.",
        bytes = &field::display(line.len())
    );

    let line = line.trim();
    let parsed = syslog_loose::parse_message_with_year(line, resolve_year);
    let mut event = Event::from(&parsed.msg[..]);

    if let Some(host) = &parsed.hostname {
        event.as_mut_log().insert(host_key, host.clone());
    } else if let Some(default_host) = default_host {
        event.as_mut_log().insert(host_key, default_host);
    }

    let timestamp = parsed
        .timestamp
        .map(|ts| ts.into())
        .unwrap_or_else(Utc::now);
    event
        .as_mut_log()
        .insert(event::TIMESTAMP.clone(), timestamp);

    insert_fields_from_syslog(&mut event, parsed);

    trace!(
        message = "processing one event.",
        event = &field::debug(&event)
    );

    Some(event)
}

fn insert_fields_from_syslog(event: &mut Event, parsed: Message<&str>) {
    let log = event.as_mut_log();

    if let Some(severity) = parsed.severity {
        log.insert("severity", severity.as_str());
    }
    if let Some(facility) = parsed.facility {
        log.insert("facility", facility.as_str());
    }
    if let Protocol::RFC5424(version) = parsed.protocol {
        log.insert("version", version as i64);
    }
    if let Some(app_name) = parsed.appname {
        log.insert("appname", app_name);
    }
    if let Some(msg_id) = parsed.msgid {
        log.insert("msgid", msg_id);
    }
    if let Some(procid) = parsed.procid {
        let value: Value = match procid {
            ProcId::PID(pid) => pid.into(),
            ProcId::Name(name) => name.into(),
        };
        log.insert("procid", value);
    }

<<<<<<< HEAD
    for (id, data) in parsed.sd.iter() {
        let mut map: HashMap<Atom, Value> = HashMap::new();
        for (name, value) in data.iter() {
            map.insert(Atom::from(name.clone()), Value::from(value.clone()));
=======
    for element in parsed.structured_data.iter() {
        for (name, value) in element.params.iter() {
            let key = format!("{}.{}", element.id, name);
            log.insert(key, value.clone());
>>>>>>> 93f43cab
        }
        log.insert(id.clone(), Value::from(map));
    }
}

#[cfg(test)]
mod test {
    use super::{event_from_str, SyslogConfig};
    use crate::event::{self, Atom, Event, Value};
    use chrono::TimeZone;
    use std::collections::HashMap;

    #[test]
    fn config_tcp() {
        let config: SyslogConfig = toml::from_str(
            r#"
            mode = "tcp"
            address = "127.0.0.1:1235"
          "#,
        )
        .unwrap();
        assert!(config.mode.is_tcp());
    }

    #[test]
    fn config_udp() {
        let config: SyslogConfig = toml::from_str(
            r#"
            mode = "udp"
            address = "127.0.0.1:1235"
            max_length = 32187
          "#,
        )
        .unwrap();
        assert!(config.mode.is_udp());
    }

    #[cfg(unix)]
    #[test]
    fn config_unix() {
        let config: SyslogConfig = toml::from_str(
            r#"
            mode = "unix"
            path = "127.0.0.1:1235"
          "#,
        )
        .unwrap();
        assert!(config.mode.is_unix());
    }

    #[test]
    fn syslog_ng_network_syslog_protocol() {
        // this should also match rsyslog omfwd with template=RSYSLOG_SyslogProtocol23Format
        let msg = "i am foobar";
        let raw = format!(
            r#"<13>1 2019-02-13T19:48:34+00:00 74794bfb6795 root 8449 - {}{} {}"#,
            r#"[meta sequenceId="1" sysUpTime="37" language="EN"]"#,
            r#"[origin ip="192.168.0.1" software="test"]"#,
            msg
        );

        let mut expected = Event::from(msg);

        {
            let expected = expected.as_mut_log();
            expected.insert(
                event::TIMESTAMP.clone(),
                chrono::Utc.ymd(2019, 2, 13).and_hms(19, 48, 34),
            );
            expected.insert("host", "74794bfb6795");

            let mut meta: HashMap<Atom, Value> = HashMap::new();
            meta.insert(Atom::from("sequenceId"), Value::from("1"));
            meta.insert(Atom::from("sysUpTime"), Value::from("37"));
            meta.insert(Atom::from("language"), Value::from("EN"));
            expected.insert(Atom::from("meta"), Value::from(meta));

            let mut origin: HashMap<Atom, Value> = HashMap::new();
            origin.insert(Atom::from("software"), Value::from("test"));
            origin.insert(Atom::from("ip"), Value::from("192.168.0.1"));
            expected.insert(Atom::from("origin"), Value::from(origin));

            expected.insert("severity", "notice");
            expected.insert("facility", "user");
            expected.insert("version", 1);
            expected.insert("appname", "root");
            expected.insert("procid", 8449);
        }

        assert_eq!(
            event_from_str(&"host".to_string(), None, &raw).unwrap(),
            expected
        );
    }

    #[test]
    fn handles_incorrect_sd_element() {
        let msg = "qwerty";
        let raw = format!(
            r#"<13>1 2019-02-13T19:48:34+00:00 74794bfb6795 root 8449 - {} {}"#,
            r#"[incorrect x]"#, msg
        );

        let mut expected = Event::from(msg);
        {
            let expected = expected.as_mut_log();
            expected.insert(
                event::TIMESTAMP.clone(),
                chrono::Utc.ymd(2019, 2, 13).and_hms(19, 48, 34),
            );
            expected.insert("host", "74794bfb6795");
            expected.insert("severity", "notice");
            expected.insert("facility", "user");
            expected.insert("version", 1);
            expected.insert("appname", "root");
            expected.insert("procid", 8449);
        }

        let event = event_from_str(&"host".to_string(), None, &raw);
        assert_eq!(event, Some(expected.clone()));

        let raw = format!(
            r#"<13>1 2019-02-13T19:48:34+00:00 74794bfb6795 root 8449 - {} {}"#,
            r#"[incorrect x=]"#, msg
        );

        let event = event_from_str(&"host".to_string(), None, &raw);
        assert_eq!(event, Some(expected));
    }

    #[test]
    fn handles_empty_sd_element() {
        fn there_is_map_called_empty(event: Event) -> bool {
            event
                .as_log()
                .all_fields()
                .find(|(key, _)| (&key[..]).starts_with("empty"))
                == None
        }

        let msg = format!(
            r#"<13>1 2019-02-13T19:48:34+00:00 74794bfb6795 root 8449 - {} qwerty"#,
            r#"[empty]"#
        );

        let event = event_from_str(&"host".to_string(), None, &msg).unwrap();
        assert!(there_is_map_called_empty(event));

        let msg = format!(
            r#"<13>1 2019-02-13T19:48:34+00:00 74794bfb6795 root 8449 - {} qwerty"#,
            r#"[non_empty x="1"][empty]"#
        );

        let event = event_from_str(&"host".to_string(), None, &msg).unwrap();
        assert!(there_is_map_called_empty(event));

        let msg = format!(
            r#"<13>1 2019-02-13T19:48:34+00:00 74794bfb6795 root 8449 - {} qwerty"#,
            r#"[empty][non_empty x="1"]"#
        );

        let event = event_from_str(&"host".to_string(), None, &msg).unwrap();
        assert!(there_is_map_called_empty(event));

        let msg = format!(
            r#"<13>1 2019-02-13T19:48:34+00:00 74794bfb6795 root 8449 - {} qwerty"#,
            r#"[empty not_really="testing the test"]"#
        );

        let event = event_from_str(&"host".to_string(), None, &msg).unwrap();
        assert!(!there_is_map_called_empty(event));
    }

    #[test]
    fn handles_weird_whitespace() {
        // this should also match rsyslog omfwd with template=RSYSLOG_SyslogProtocol23Format
        let raw = r#"
            <13>1 2019-02-13T19:48:34+00:00 74794bfb6795 root 8449 - [meta sequenceId="1"] i am foobar
            "#;
        let cleaned = r#"<13>1 2019-02-13T19:48:34+00:00 74794bfb6795 root 8449 - [meta sequenceId="1"] i am foobar"#;

        assert_eq!(
            event_from_str(&"host".to_string(), None, raw).unwrap(),
            event_from_str(&"host".to_string(), None, cleaned).unwrap()
        );
    }

    #[test]
    fn syslog_ng_default_network() {
        let msg = "i am foobar";
        let raw = format!(r#"<13>Feb 13 20:07:26 74794bfb6795 root[8539]: {}"#, msg);

        let mut expected = Event::from(msg);
        {
            let expected = expected.as_mut_log();
            expected.insert(
                event::TIMESTAMP.clone(),
                chrono::Utc.ymd(2020, 2, 13).and_hms(20, 7, 26),
            );
            expected.insert("host", "74794bfb6795");
            expected.insert("severity", "notice");
            expected.insert("facility", "user");
            expected.insert("appname", "root");
            expected.insert("procid", 8539);
        }

        assert_eq!(
            event_from_str(&"host".to_string(), None, &raw).unwrap(),
            expected
        );
    }

    #[test]
    fn rsyslog_omfwd_tcp_default() {
        let msg = "start";
        let raw = format!(
            r#"<190>Feb 13 21:31:56 74794bfb6795 liblogging-stdlog:  [origin software="rsyslogd" swVersion="8.24.0" x-pid="8979" x-info="http://www.rsyslog.com"] {}"#,
            msg
        );

        let mut expected = Event::from(msg);
        {
            let expected = expected.as_mut_log();
            expected.insert(
                event::TIMESTAMP.clone(),
                chrono::Utc.ymd(2020, 2, 13).and_hms(21, 31, 56),
            );
            expected.insert("host", "74794bfb6795");
            expected.insert("severity", "info");
            expected.insert("facility", "local7");
            expected.insert("appname", "liblogging-stdlog");
            expected.insert("origin.software", "rsyslogd");
            expected.insert("origin.swVersion", "8.24.0");
            expected.insert("origin.x-pid", "8979");
            expected.insert("origin.x-info", "http://www.rsyslog.com");
        }

        assert_eq!(
            event_from_str(&"host".to_string(), None, &raw).unwrap(),
            expected
        );
    }

    #[test]
    fn rsyslog_omfwd_tcp_forward_format() {
        let msg = "start";
        let raw = format!(
            r#"<190>2019-02-13T21:53:30.605850+00:00 74794bfb6795 liblogging-stdlog:  [origin software="rsyslogd" swVersion="8.24.0" x-pid="9043" x-info="http://www.rsyslog.com"] {}"#,
            msg
        );

        let mut expected = Event::from(msg);
        {
            let expected = expected.as_mut_log();
            expected.insert(
                event::TIMESTAMP.clone(),
                chrono::Utc
                    .ymd(2019, 2, 13)
                    .and_hms_micro(21, 53, 30, 605_850),
            );
            expected.insert("host", "74794bfb6795");
            expected.insert("severity", "info");
            expected.insert("facility", "local7");
            expected.insert("appname", "liblogging-stdlog");
            expected.insert("origin.software", "rsyslogd");
            expected.insert("origin.swVersion", "8.24.0");
            expected.insert("origin.x-pid", "9043");
            expected.insert("origin.x-info", "http://www.rsyslog.com");
        }

        assert_eq!(
            event_from_str(&"host".to_string(), None, &raw).unwrap(),
            expected
        );
    }
}<|MERGE_RESOLUTION|>--- conflicted
+++ resolved
@@ -13,12 +13,8 @@
 use serde::{Deserialize, Serialize};
 #[cfg(unix)]
 use std::path::PathBuf;
-<<<<<<< HEAD
 use std::{collections::HashMap, net::SocketAddr};
 use syslog_rfc5424::{self, message::ProcId::*, SyslogMessage};
-=======
-use syslog_loose::{self, IncompleteDate, Message, ProcId, Protocol};
->>>>>>> 93f43cab
 use tokio::{
     self,
     codec::{BytesCodec, LinesCodec},
@@ -253,17 +249,10 @@
         log.insert("procid", value);
     }
 
-<<<<<<< HEAD
     for (id, data) in parsed.sd.iter() {
         let mut map: HashMap<Atom, Value> = HashMap::new();
         for (name, value) in data.iter() {
             map.insert(Atom::from(name.clone()), Value::from(value.clone()));
-=======
-    for element in parsed.structured_data.iter() {
-        for (name, value) in element.params.iter() {
-            let key = format!("{}.{}", element.id, name);
-            log.insert(key, value.clone());
->>>>>>> 93f43cab
         }
         log.insert(id.clone(), Value::from(map));
     }
