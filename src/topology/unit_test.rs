use crate::{
    conditions::Condition,
    event::{Event, Value},
    runtime::Runtime,
    topology::config::{TestCondition, TestDefinition, TestInputValue},
    transforms::Transform,
};
use indexmap::IndexMap;
use std::collections::HashMap;

//------------------------------------------------------------------------------

pub struct UnitTestCheck {
    extract_from: String,
    conditions: Vec<Box<dyn Condition>>,
}

pub struct UnitTestTransform {
    transform: Box<dyn Transform>,
    next: Vec<String>,
}

pub struct UnitTest {
    pub name: String,
    input: (String, Event),
    transforms: IndexMap<String, UnitTestTransform>,
    checks: Vec<UnitTestCheck>,
}

//------------------------------------------------------------------------------

fn event_to_string(event: &Event) -> String {
    match event {
<<<<<<< HEAD
        Event::Log(log) => serde_json::to_string(&log).unwrap_or_else(|_| "{}".into()),
=======
        Event::Log(log) => {
            serde_json::to_string(&log.clone().unflatten()).unwrap_or_else(|_| "{}".into())
        }
>>>>>>> 93f43cab
        Event::Metric(metric) => serde_json::to_string(&metric).unwrap_or_else(|_| "{}".into()),
    }
}

fn events_to_string(name: &str, events: &Vec<Event>) -> String {
    if events.len() > 1 {
        format!(
            "  {}s:\n    {}",
            name,
            events
                .iter()
                .map(|e| event_to_string(e))
                .collect::<Vec<_>>()
                .join("\n    ")
        )
    } else {
        events
            .first()
            .map(|e| format!("  {}: {}", name, event_to_string(e)))
            .unwrap_or(format!("  no {}", name))
    }
}

fn walk(
    node: &str,
    mut inputs: Vec<Event>,
    transforms: &mut IndexMap<String, UnitTestTransform>,
    aggregated_results: &mut HashMap<String, (Vec<Event>, Vec<Event>)>,
) {
    let mut results = Vec::new();
    let mut targets = Vec::new();

    if let Some(target) = transforms.get_mut(node) {
        for input in inputs.clone() {
            target.transform.transform_into(&mut results, input);
        }
        targets = target.next.clone();
    }

    for child in targets {
        walk(&child, results.clone(), transforms, aggregated_results);
    }

    if let Some((mut e_inputs, mut e_results)) = aggregated_results.remove(node) {
        inputs.append(&mut e_inputs);
        results.append(&mut e_results);
    }
    aggregated_results.insert(node.into(), (inputs, results));
}

impl UnitTest {
    // Executes each test and provides a tuple of inspections and error lists.
    pub fn run(&mut self) -> (Vec<String>, Vec<String>) {
        let mut errors = Vec::new();
        let mut inspections = Vec::new();
        let mut results = HashMap::new();

        walk(
            &self.input.0,
            vec![self.input.1.clone()],
            &mut self.transforms,
            &mut results,
        );

        for check in &self.checks {
            if let Some((inputs, outputs)) = results.get(&check.extract_from) {
                if check.conditions.is_empty() {
                    inspections.push(format!(
                        "check transform '{}' payloads (events encoded as JSON):\n{}\n{}",
                        check.extract_from,
                        events_to_string("input", inputs),
                        events_to_string("output", outputs),
                    ));
                    continue;
                }
                let failed_conditions = check
                    .conditions
                    .iter()
                    .enumerate()
                    .flat_map(|(i, cond)| {
                        outputs
                            .iter()
                            .enumerate()
                            .filter_map(|(j, e)| {
                                cond.check_with_context(e).err().map(|err| {
                                    if outputs.len() > 1 {
                                        format!("condition[{}], payload[{}]: {}", i, j, err)
                                    } else {
                                        format!("condition[{}]: {}", i, err)
                                    }
                                })
                            })
                            .collect::<Vec<_>>()
                    })
                    .collect::<Vec<_>>();
                if !failed_conditions.is_empty() {
                    errors.push(format!(
                        "check transform '{}' failed conditions:\n  {}\npayloads (events encoded as JSON):\n{}\n{}",
                        check.extract_from,
                        failed_conditions.join("\n  "),
                        events_to_string("input", inputs),
                        events_to_string("output", outputs),
                    ));
                }
            } else {
                errors.push(format!(
                    "check transform '{}' failed: received zero resulting events.",
                    check.extract_from,
                ));
            }
        }

        (inspections, errors)
    }
}

//------------------------------------------------------------------------------

fn links_to_a_leaf(
    target: &str,
    leaves: &IndexMap<String, ()>,
    link_checked: &mut IndexMap<String, bool>,
    transform_outputs: &IndexMap<String, IndexMap<String, ()>>,
) -> bool {
    if let Some(check) = link_checked.get(target) {
        return *check;
    }
    let has_linked_children = if let Some(outputs) = transform_outputs.get(target) {
        outputs
            .iter()
            .filter(|(o, _)| links_to_a_leaf(o, leaves, link_checked, transform_outputs))
            .count()
            > 0
    } else {
        false
    };
    let linked = leaves.contains_key(target) || has_linked_children;
    link_checked.insert(target.to_owned(), linked);
    linked
}

/// Reduces a collection of transforms into a set that only contains those that
/// link between our root (test input) and a set of leaves (test outputs).
fn reduce_transforms(
    root: &str,
    leaves: &IndexMap<String, ()>,
    transform_outputs: &mut IndexMap<String, IndexMap<String, ()>>,
) {
    let mut link_checked: IndexMap<String, bool> = IndexMap::new();

    if !links_to_a_leaf(root, leaves, &mut link_checked, transform_outputs) {
        transform_outputs.clear();
    }

    transform_outputs.retain(|name, children| {
        let linked = name == root || *link_checked.get(name).unwrap_or(&false);
        if linked {
            // Also remove all unlinked children.
            children.retain(|child_name, _| {
                name == root || *link_checked.get(child_name).unwrap_or(&false)
            })
        }
        linked
    });
}

fn build_unit_test(
    definition: &TestDefinition,
    config: &super::Config,
) -> Result<UnitTest, Vec<String>> {
    let rt = Runtime::single_threaded().unwrap();
    let mut errors = vec![];

    // Build input event.
    let input_event = match definition.input.type_str.as_ref() {
        "raw" => match definition.input.value.as_ref() {
            Some(v) => Event::from(v.clone()),
            None => {
                errors.push("input type 'raw' requires the field 'value'".to_string());
                Event::from("")
            }
        },
        "log" => {
            if let Some(log_fields) = &definition.input.log_fields {
                let mut event = Event::from("");
                for (path, value) in log_fields {
                    let value: Value = match value {
                        TestInputValue::String(s) => s.as_bytes().into(),
                        TestInputValue::Boolean(b) => (*b).into(),
                        TestInputValue::Integer(i) => (*i).into(),
                        TestInputValue::Float(f) => (*f).into(),
                    };
                    event.as_mut_log().insert(path.to_owned(), value);
                }
                event
            } else {
                errors.push("input type 'log' requires the field 'log_fields'".to_string());
                Event::from("")
            }
        }
        "metric" => {
            if let Some(metric) = &definition.input.metric {
                Event::Metric(metric.clone())
            } else {
                errors.push("input type 'log' requires the field 'log_fields'".to_string());
                Event::from("")
            }
        }
        _ => {
            errors.push(format!(
                "unrecognized input type '{}', expected one of: 'raw', 'log' or 'metric'",
                definition.input.type_str
            ));
            Event::from("")
        }
    };

    // Maps transform names with their output targets (transforms that use it as
    // an input).
    let mut transform_outputs: IndexMap<String, IndexMap<String, ()>> = config
        .transforms
        .iter()
        .map(|(k, _)| (k.clone(), IndexMap::new()))
        .collect();

    config.transforms.iter().for_each(|(k, t)| {
        t.inputs.iter().for_each(|i| {
            if let Some(outputs) = transform_outputs.get_mut(i) {
                outputs.insert(k.to_string(), ());
            }
        })
    });

    if !transform_outputs.contains_key(&definition.input.insert_at) {
        errors.push(format!(
            "unable to locate target transform '{}'",
            definition.input.insert_at,
        ));
        return Err(errors);
    }

    let mut leaves: IndexMap<String, ()> = IndexMap::new();
    definition.outputs.iter().for_each(|o| {
        leaves.insert(o.extract_from.clone(), ());
    });

    // Reduce the configured transforms into just the ones connecting our test
    // target with output targets.
    reduce_transforms(&definition.input.insert_at, &leaves, &mut transform_outputs);

    // Build reduced transforms.
    let mut transforms: IndexMap<String, UnitTestTransform> = IndexMap::new();
    for (name, transform_config) in &config.transforms {
        if let Some(outputs) = transform_outputs.remove(name) {
            match transform_config.inner.build(rt.executor()) {
                Ok(transform) => {
                    transforms.insert(
                        name.clone(),
                        UnitTestTransform {
                            transform,
                            next: outputs.into_iter().map(|(k, _)| k).collect(),
                        },
                    );
                }
                Err(err) => {
                    errors.push(format!("failed to build transform '{}': {}", name, err));
                }
            }
        }
    }

    if !errors.is_empty() {
        return Err(errors);
    }

    definition.outputs.iter().for_each(|o| {
        if !transforms.contains_key(&o.extract_from) {
            errors.push(format!(
                "unable to complete topology between target transform '{}' and output target '{}'",
                definition.input.insert_at, o.extract_from
            ));
        }
    });

    // Build all output conditions.
    let checks = definition
        .outputs
        .iter()
        .map(|o| {
            let mut conditions: Vec<Box<dyn Condition>> = Vec::new();
            for (index, cond_conf) in o
                .conditions
                .as_ref()
                .unwrap_or(&Vec::new())
                .iter()
                .enumerate()
            {
                match cond_conf {
                    TestCondition::Embedded(b) => match b.build() {
                        Ok(c) => {
                            conditions.push(c);
                        }
                        Err(e) => {
                            errors.push(format!(
                                "failed to create test condition '{}': {}",
                                index, e,
                            ));
                        }
                    },
                    TestCondition::String(_s) => {
                        errors.push(format!(
                            "failed to create test condition '{}': condition references are not yet supported",
                            index
                        ));
                    }
                }
            }
            UnitTestCheck {
                extract_from: o.extract_from.clone(),
                conditions,
            }
        })
        .collect();

    if !errors.is_empty() {
        Err(errors)
    } else {
        Ok(UnitTest {
            name: definition.name.clone(),
            input: (definition.input.insert_at.clone(), input_event),
            transforms,
            checks,
        })
    }
}

pub fn build_unit_tests(config: &super::Config) -> Result<Vec<UnitTest>, Vec<String>> {
    let mut tests = vec![];
    let mut errors = vec![];

    config
        .tests
        .iter()
        .for_each(|test| match build_unit_test(test, config) {
            Ok(t) => tests.push(t),
            Err(errs) => {
                let mut test_err = errs.join("\n");
                // Indent all line breaks
                test_err = test_err.replace("\n", "\n  ");
                test_err.insert_str(0, &format!("Failed to build test '{}':\n  ", test.name));
                errors.push(test_err);
            }
        });

    if errors.is_empty() {
        Ok(tests)
    } else {
        Err(errors)
    }
}

#[cfg(test)]
mod tests {
    use super::*;
    use crate::topology::config::Config;

    #[test]
    fn parse_no_input() {
        let config: Config = toml::from_str(
            r#"
[transforms.bar]
  inputs = ["foo"]
  type = "add_fields"
  [transforms.bar.fields]
    my_string_field = "string value"

[[tests]]
  name = "broken test"

  [tests.input]
    insert_at = "foo"
    value = "nah this doesnt matter"

  [[tests.outputs]]
    extract_from = "bar"
    [[tests.outputs.conditions]]
      type = "check_fields"
      "#,
        )
        .unwrap();

        let errs = build_unit_tests(&config).err().unwrap();
        assert_eq!(
            errs,
            vec![r#"Failed to build test 'broken test':
  unable to locate target transform 'foo'"#
                .to_owned(),]
        );
    }

    #[test]
    fn parse_broken_topology() {
        let config: Config = toml::from_str(
            r#"
[transforms.foo]
  inputs = ["something"]
  type = "add_fields"
  [transforms.foo.fields]
    foo_field = "string value"

[transforms.baz]
  inputs = ["bar"]
  type = "add_fields"
  [transforms.baz.fields]
    baz_field = "string value"

[transforms.quz]
  inputs = ["bar"]
  type = "add_fields"
  [transforms.quz.fields]
    quz_field = "string value"

[[tests]]
  name = "broken test"

  [tests.input]
    insert_at = "foo"
    value = "nah this doesnt matter"

  [[tests.outputs]]
    extract_from = "baz"
    [[tests.outputs.conditions]]
      type = "check_fields"
      "message.equals" = "not this"

  [[tests.outputs]]
    extract_from = "quz"
    [[tests.outputs.conditions]]
      type = "check_fields"
      "message.equals" = "not this"

[[tests]]
  name = "broken test 2"

  [tests.input]
    insert_at = "nope"
    value = "nah this doesnt matter"

  [[tests.outputs]]
    extract_from = "quz"
    [[tests.outputs.conditions]]
      type = "check_fields"
      "message.equals" = "not this"
      "#,
        )
        .unwrap();

        let errs = build_unit_tests(&config).err().unwrap();
        assert_eq!(
            errs,
            vec![
                r#"Failed to build test 'broken test':
  unable to complete topology between target transform 'foo' and output target 'baz'
  unable to complete topology between target transform 'foo' and output target 'quz'"#
                    .to_owned(),
                r#"Failed to build test 'broken test 2':
  unable to locate target transform 'nope'"#
                    .to_owned(),
            ]
        );
    }

    #[test]
    fn parse_bad_input_event() {
        let config: Config = toml::from_str(
            r#"
[transforms.foo]
  inputs = ["ignored"]
  type = "add_fields"
  [transforms.foo.fields]
    my_string_field = "string value"

[[tests]]
  name = "broken test"

  [tests.input]
    insert_at = "foo"
    type = "nah"
    value = "nah this doesnt matter"

  [[tests.outputs]]
    extract_from = "foo"
    [[tests.outputs.conditions]]
      type = "check_fields"
      "#,
        )
        .unwrap();

        let errs = build_unit_tests(&config).err().unwrap();
        assert_eq!(
            errs,
            vec![r#"Failed to build test 'broken test':
  unrecognized input type 'nah', expected one of: 'raw', 'log' or 'metric'"#
                .to_owned(),]
        );
    }

    #[test]
    fn test_success() {
        let config: Config = toml::from_str(
            r#"
[transforms.foo]
  inputs = ["ignored"]
  type = "add_fields"
  [transforms.foo.fields]
    new_field = "string value"

[transforms.bar]
  inputs = ["foo"]
  type = "add_fields"
  [transforms.bar.fields]
    second_new_field = "also a string value"

[transforms.baz]
  inputs = ["bar"]
  type = "add_fields"
  [transforms.baz.fields]
    third_new_field = "also also a string value"

[[tests]]
  name = "successful test"

  [tests.input]
    insert_at = "foo"
    value = "nah this doesnt matter"

  [[tests.outputs]]
    extract_from = "foo"
    [[tests.outputs.conditions]]
      type = "check_fields"
      "new_field.equals" = "string value"
      "message.equals" = "nah this doesnt matter"

  [[tests.outputs]]
    extract_from = "bar"
    [[tests.outputs.conditions]]
      type = "check_fields"
      "new_field.equals" = "string value"
      "second_new_field.equals" = "also a string value"
      "message.equals" = "nah this doesnt matter"

  [[tests.outputs]]
    extract_from = "baz"
    [[tests.outputs.conditions]]
      type = "check_fields"
      "new_field.equals" = "string value"
      "second_new_field.equals" = "also a string value"
      "third_new_field.equals" = "also also a string value"
      "message.equals" = "nah this doesnt matter"
      "#,
        )
        .unwrap();

        let mut tests = build_unit_tests(&config).unwrap();
        assert_eq!(tests[0].run().1, Vec::<String>::new());
    }

    #[test]
    fn test_log_input() {
        let config: Config = toml::from_str(
            r#"
[transforms.foo]
  inputs = ["ignored"]
  type = "add_fields"
  [transforms.foo.fields]
    new_field = "string value"

[[tests]]
  name = "successful test with log event"

  [tests.input]
    insert_at = "foo"
    type = "log"
    [tests.input.log_fields]
      message = "this is the message"
      int_val = 5
      bool_val = true

  [[tests.outputs]]
    extract_from = "foo"
    [[tests.outputs.conditions]]
      type = "check_fields"
      "new_field.equals" = "string value"
      "message.equals" = "this is the message"
      "bool_val.eq" = true
      "int_val.eq" = 5
      "#,
        )
        .unwrap();

        let mut tests = build_unit_tests(&config).unwrap();
        assert_eq!(tests[0].run().1, Vec::<String>::new());
    }

    #[test]
    fn test_metric_input() {
        let config: Config = toml::from_str(
            r#"
[transforms.foo]
  inputs = ["ignored"]
  type = "add_tags"
  [transforms.foo.tags]
    new_tag = "new value added"

[[tests]]
  name = "successful test with metric event"

  [tests.input]
    insert_at = "foo"
    type = "metric"
    [tests.input.metric]
      kind = "incremental"
      name = "foometric"
      [tests.input.metric.tags]
        tagfoo = "valfoo"
      [tests.input.metric.value]
        type = "counter"
        value = 100.0

  [[tests.outputs]]
    extract_from = "foo"
    [[tests.outputs.conditions]]
      type = "check_fields"
      "tagfoo.equals" = "valfoo"
      "new_tag.eq" = "new value added"
      "#,
        )
        .unwrap();

        let mut tests = build_unit_tests(&config).unwrap();
        assert_eq!(tests[0].run().1, Vec::<String>::new());
    }

    #[test]
    fn test_success_over_gap() {
        let config: Config = toml::from_str(
            r#"
[transforms.foo]
  inputs = ["ignored"]
  type = "add_fields"
  [transforms.foo.fields]
    new_field = "string value"

[transforms.bar]
  inputs = ["foo"]
  type = "add_fields"
  [transforms.bar.fields]
    second_new_field = "also a string value"

[transforms.baz]
  inputs = ["bar"]
  type = "add_fields"
  [transforms.baz.fields]
    third_new_field = "also also a string value"

[[tests]]
  name = "successful test"

  [tests.input]
    insert_at = "foo"
    value = "nah this doesnt matter"

  [[tests.outputs]]
    extract_from = "baz"
    [[tests.outputs.conditions]]
      type = "check_fields"
      "new_field.equals" = "string value"
      "second_new_field.equals" = "also a string value"
      "third_new_field.equals" = "also also a string value"
      "message.equals" = "nah this doesnt matter"
      "#,
        )
        .unwrap();

        let mut tests = build_unit_tests(&config).unwrap();
        assert_eq!(tests[0].run().1, Vec::<String>::new());
    }

    #[test]
    fn test_success_tree() {
        let config: Config = toml::from_str(
            r#"
[transforms.ignored]
  inputs = ["also_ignored"]
  type = "add_fields"
  [transforms.ignored.fields]
    not_field = "string value"

[transforms.foo]
  inputs = ["ignored"]
  type = "add_fields"
  [transforms.foo.fields]
    new_field = "string value"

[transforms.bar]
  inputs = ["foo"]
  type = "add_fields"
  [transforms.bar.fields]
    second_new_field = "also a string value"

[transforms.baz]
  inputs = ["foo"]
  type = "add_fields"
  [transforms.baz.fields]
    second_new_field = "also also a string value"

[[tests]]
  name = "successful test"

  [tests.input]
    insert_at = "foo"
    value = "nah this doesnt matter"

  [[tests.outputs]]
    extract_from = "bar"
    [[tests.outputs.conditions]]
      type = "check_fields"
      "new_field.equals" = "string value"
      "second_new_field.equals" = "also a string value"
      "message.equals" = "nah this doesnt matter"

  [[tests.outputs]]
    extract_from = "baz"
    [[tests.outputs.conditions]]
      type = "check_fields"
      "new_field.equals" = "string value"
      "second_new_field.equals" = "also also a string value"
      "message.equals" = "nah this doesnt matter"
      "#,
        )
        .unwrap();

        let mut tests = build_unit_tests(&config).unwrap();
        assert_eq!(tests[0].run().1, Vec::<String>::new());
    }

    #[test]
    fn test_fails() {
        let config: Config = toml::from_str(
            r#"
[transforms.foo]
  inputs = ["ignored"]
  type = "remove_fields"
  fields = ["timestamp"]

[transforms.bar]
  inputs = ["foo"]
  type = "add_fields"
  [transforms.bar.fields]
    second_new_field = "also a string value"

[transforms.baz]
  inputs = ["bar"]
  type = "add_fields"
  [transforms.baz.fields]
    third_new_field = "also also a string value"

[[tests]]
  name = "failing test"

  [tests.input]
    insert_at = "foo"
    value = "nah this doesnt matter"

  [[tests.outputs]]
    extract_from = "foo"
    [[tests.outputs.conditions]]
      type = "check_fields"
      "message.equals" = "nah this doesnt matter"

  [[tests.outputs]]
    extract_from = "bar"
    [[tests.outputs.conditions]]
      type = "check_fields"
      "message.equals" = "not this"
    [[tests.outputs.conditions]]
      type = "check_fields"
      "second_new_field.equals" = "and not this"

[[tests]]
  name = "another failing test"

  [tests.input]
    insert_at = "foo"
    value = "also this doesnt matter"

  [[tests.outputs]]
    extract_from = "foo"
    [[tests.outputs.conditions]]
      type = "check_fields"
      "message.equals" = "also this doesnt matter"

  [[tests.outputs]]
    extract_from = "baz"
    [[tests.outputs.conditions]]
      type = "check_fields"
      "second_new_field.equals" = "nope not this"
      "third_new_field.equals" = "and not this"
      "message.equals" = "also this doesnt matter"
      "#,
        )
        .unwrap();

        let mut tests = build_unit_tests(&config).unwrap();
        assert_ne!(tests[0].run().1, Vec::<String>::new());
        assert_ne!(tests[1].run().1, Vec::<String>::new());
        // TODO: The json representations are randomly ordered so these checks
        // don't always pass:
        /*
                assert_eq!(
                    tests[0].run().1,
                    vec![r#"check transform 'bar' failed conditions:
          condition[0]: predicates failed: [ message.equals: 'not this' ]
          condition[1]: predicates failed: [ second_new_field.equals: 'and not this' ]
        payloads (JSON encoded):
          input: {"message":"nah this doesnt matter"}
          output: {"message":"nah this doesnt matter","second_new_field":"also a string value"}"#.to_owned(),
                    ]);
                assert_eq!(
                    tests[1].run().1,
                    vec![r#"check transform 'baz' failed conditions:
          condition[0]: predicates failed: [ second_new_field.equals: 'nope not this', third_new_field.equals: 'and not this' ]
        payloads (JSON encoded):
          input: {"second_new_field":"also a string value","message":"also this doesnt matter"}
          output: {"third_new_field":"also also a string value","second_new_field":"also a string value","message":"also this doesnt matter"}"#.to_owned(),
                    ]);
                */
    }
}<|MERGE_RESOLUTION|>--- conflicted
+++ resolved
@@ -31,13 +31,7 @@
 
 fn event_to_string(event: &Event) -> String {
     match event {
-<<<<<<< HEAD
         Event::Log(log) => serde_json::to_string(&log).unwrap_or_else(|_| "{}".into()),
-=======
-        Event::Log(log) => {
-            serde_json::to_string(&log.clone().unflatten()).unwrap_or_else(|_| "{}".into())
-        }
->>>>>>> 93f43cab
         Event::Metric(metric) => serde_json::to_string(&metric).unwrap_or_else(|_| "{}".into()),
     }
 }
